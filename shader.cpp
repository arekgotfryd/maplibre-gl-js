#include <mbgl/shader/shader.hpp>
#include <mbgl/platform/gl.hpp>
#include <mbgl/util/stopwatch.hpp>
#include <mbgl/platform/log.hpp>
#include <mbgl/platform/platform.hpp>

#include <cstring>
#include <cassert>
#include <iostream>
#include <fstream>
#include <cstdio>

using namespace mbgl;

Shader::Shader(const char *name_, const GLchar *vertSource, const GLchar *fragSource)
    : name(name_),
      valid(false),
      program(0) {
    util::stopwatch stopwatch("shader compilation", Event::Shader);

    program = MBGL_CHECK_ERROR(glCreateProgram());

    if (!mbgl::platform::defaultShaderCache().empty()) {
        binaryFileName = mbgl::platform::defaultShaderCache() + name + ".bin";
    }

    // Load binary shader if it exists
    bool skipCompile = false;
    if (!binaryFileName.empty() && (gl::ProgramBinary != nullptr)) {
        try {
            std::ifstream binaryFile(binaryFileName, std::ios::in | std::ios::binary);
            binaryFile.exceptions(std::ifstream::failbit | std::ifstream::badbit | std::ifstream::eofbit);

            GLsizei binaryLength;
            GLenum binaryFormat;
            binaryFile.read(reinterpret_cast<char *>(&binaryLength), sizeof(binaryLength));
            binaryFile.read(reinterpret_cast<char *>(&binaryFormat), sizeof(binaryFormat));

<<<<<<< HEAD
        GLint numBinaryFormats;
        MBGL_CHECK_ERROR(glGetIntegerv(GL_NUM_PROGRAM_BINARY_FORMATS, &numBinaryFormats));

        std::unique_ptr<GLenum[]> validBinaryFormats = mbgl::util::make_unique<GLenum[]>(numBinaryFormats);
        MBGL_CHECK_ERROR(glGetIntegerv(GL_PROGRAM_BINARY_FORMATS, reinterpret_cast<GLint *>(validBinaryFormats.get())));

        bool validBinaryFormat = false;
        for (GLint i = 0; i < numBinaryFormats; i++) {
            if (validBinaryFormats[i] == binaryFormat) {
                validBinaryFormat = true;
            }
        }
        if (!validBinaryFormat) {
            Log::Error(Event::OpenGL, "Trying load program binary with an invalid binaryFormat!");
        }

        if (binaryLength == 0) {
            Log::Error(Event::OpenGL, "Trying load program binary with a zero length binary!");
        }

        if (validBinaryFormat && (binaryLength != 0)) {

            std::unique_ptr<char[]> binary = mbgl::util::make_unique<char[]>(binaryLength);
            binaryFile.read(binary.get(), binaryLength);
            binaryFile.close();

            Log::Error(Event::OpenGL, "glProgramBinary(%u, %u, %u, %u)", program, binaryFormat, binary.get(), binaryLength);
=======
            GLint numBinaryFormats;
            MBGL_CHECK_ERROR(glGetIntegerv(GL_NUM_PROGRAM_BINARY_FORMATS, &numBinaryFormats));

            std::unique_ptr<GLenum[]> validBinaryFormats = mbgl::util::make_unique<GLenum[]>(numBinaryFormats);
            MBGL_CHECK_ERROR(glGetIntegerv(GL_PROGRAM_BINARY_FORMATS, reinterpret_cast<GLint *>(validBinaryFormats.get())));

            bool validBinaryFormat = false;
            for (GLint i = 0; i < numBinaryFormats; i++) {
                if (validBinaryFormats[i] == binaryFormat) {
                    validBinaryFormat = true;
                }
            }
            if (!validBinaryFormat) {
                throw std::runtime_error("Trying load program binary with an invalid binaryFormat!");
            }

            if (binaryLength == 0) {
                throw std::runtime_error("Trying load program binary with a zero length binary!");
            }

            std::unique_ptr<char[]> binary = mbgl::util::make_unique<char[]>(binaryLength);
            binaryFile.read(binary.get(), binaryLength);

>>>>>>> e6c8be83
            MBGL_CHECK_ERROR(gl::ProgramBinary(program, binaryFormat, binary.get(), binaryLength));

            // Check if the binary was valid
            GLint status;
            MBGL_CHECK_ERROR(glGetProgramiv(program, GL_LINK_STATUS, &status));
            if (status == GL_TRUE) {
                skipCompile = true;
            }
<<<<<<< HEAD
        } else {
            binaryFile.close();
=======

        } catch(std::exception& e) {
            Log::Error(Event::Shader, "Loading binary shader failed!");
>>>>>>> e6c8be83

            // Delete the bad file
            std::remove(binaryFileName.c_str());
        }
    }

    GLuint vertShader = 0;
    GLuint fragShader = 0;
    if (!skipCompile) {
        if (!compileShader(&vertShader, GL_VERTEX_SHADER, vertSource)) {
            Log::Error(Event::Shader, "Vertex shader %s failed to compile: %s", name, vertSource);
            MBGL_CHECK_ERROR(glDeleteProgram(program));
            program = 0;
            return;
        }

        if (!compileShader(&fragShader, GL_FRAGMENT_SHADER, fragSource)) {
            Log::Error(Event::Shader, "Fragment shader %s failed to compile: %s", name, fragSource);
            MBGL_CHECK_ERROR(glDeleteShader(vertShader));
            vertShader = 0;
            MBGL_CHECK_ERROR(glDeleteProgram(program));
            program = 0;
            return;
        }

        // Attach shaders
        MBGL_CHECK_ERROR(glAttachShader(program, vertShader));
        MBGL_CHECK_ERROR(glAttachShader(program, fragShader));

        {
            if (!binaryFileName.empty() && (gl::ProgramParameteri != nullptr)) {
                MBGL_CHECK_ERROR(gl::ProgramParameteri(program, GL_PROGRAM_BINARY_RETRIEVABLE_HINT, GL_TRUE));
            }

            // Link program
            GLint status;
            MBGL_CHECK_ERROR(glLinkProgram(program));

            MBGL_CHECK_ERROR(glGetProgramiv(program, GL_LINK_STATUS, &status));
            if (status == 0) {
                GLint logLength;
                MBGL_CHECK_ERROR(glGetProgramiv(program, GL_INFO_LOG_LENGTH, &logLength));
                if (logLength > 0) {
                    std::unique_ptr<GLchar[]> log = mbgl::util::make_unique<GLchar[]>(logLength);
                    MBGL_CHECK_ERROR(glGetProgramInfoLog(program, logLength, &logLength, log.get()));
                    Log::Error(Event::Shader, "Program failed to link: %s", log.get());
                }

                MBGL_CHECK_ERROR(glDeleteShader(vertShader));
                vertShader = 0;
                MBGL_CHECK_ERROR(glDeleteShader(fragShader));
                fragShader = 0;
                MBGL_CHECK_ERROR(glDeleteProgram(program));
                program = 0;
                return;
            }
        }
    }

    {
        // Validate program
        GLint status;
        MBGL_CHECK_ERROR(glValidateProgram(program));

        MBGL_CHECK_ERROR(glGetProgramiv(program, GL_VALIDATE_STATUS, &status));
        if (status == 0) {
            GLint logLength;
            MBGL_CHECK_ERROR(glGetProgramiv(program, GL_INFO_LOG_LENGTH, &logLength));
            if (logLength > 0) {
                std::unique_ptr<GLchar[]> log = mbgl::util::make_unique<GLchar[]>(logLength);
                MBGL_CHECK_ERROR(glGetProgramInfoLog(program, logLength, &logLength, log.get()));
                Log::Error(Event::Shader, "Program failed to validate: %s", log.get());
            }

            MBGL_CHECK_ERROR(glDeleteShader(vertShader));
            vertShader = 0;
            MBGL_CHECK_ERROR(glDeleteShader(fragShader));
            fragShader = 0;
            MBGL_CHECK_ERROR(glDeleteProgram(program));
            program = 0;
        }
    }

    if (!skipCompile) {
        // Remove the compiled shaders; they are now part of the program.
        MBGL_CHECK_ERROR(glDetachShader(program, vertShader));
        MBGL_CHECK_ERROR(glDeleteShader(vertShader));
        MBGL_CHECK_ERROR(glDetachShader(program, fragShader));
        MBGL_CHECK_ERROR(glDeleteShader(fragShader));
    }

    valid = true;
}


bool Shader::compileShader(GLuint *shader, GLenum type, const GLchar *source) {
    GLint status;

    *shader = MBGL_CHECK_ERROR(glCreateShader(type));
    const GLchar *strings[] = { source };
    const GLsizei lengths[] = { static_cast<GLsizei>(std::strlen(source)) };
    MBGL_CHECK_ERROR(glShaderSource(*shader, 1, strings, lengths));

    MBGL_CHECK_ERROR(glCompileShader(*shader));

    MBGL_CHECK_ERROR(glGetShaderiv(*shader, GL_COMPILE_STATUS, &status));
    if (status == 0) {
        GLint logLength;
        MBGL_CHECK_ERROR(glGetShaderiv(*shader, GL_INFO_LOG_LENGTH, &logLength));
        if (logLength > 0) {
            std::unique_ptr<GLchar[]> log = mbgl::util::make_unique<GLchar[]>(logLength);
            MBGL_CHECK_ERROR(glGetShaderInfoLog(*shader, logLength, &logLength, log.get()));
            Log::Error(Event::Shader, "Shader failed to compile: %s", log.get());
        }

        MBGL_CHECK_ERROR(glDeleteShader(*shader));
        *shader = 0;
        return false;
    }

    MBGL_CHECK_ERROR(glGetShaderiv(*shader, GL_COMPILE_STATUS, &status));
    if (status == GL_FALSE) {
    Log::Error(Event::Shader, "Shader %s failed to compile.", name, type);
        MBGL_CHECK_ERROR(glDeleteShader(*shader));
        *shader = 0;
        return false;
    }

    return true;
}

Shader::~Shader() {
    if (!binaryFileName.empty() && (gl::GetProgramBinary != nullptr)) {
        // Retrieve the program binary
        GLsizei binaryLength;
        GLenum binaryFormat;
        MBGL_CHECK_ERROR(glGetProgramiv(program, GL_PROGRAM_BINARY_LENGTH, &binaryLength));
        if (binaryLength > 0) {
            std::unique_ptr<char[]> binary = mbgl::util::make_unique<char[]>(binaryLength);
            MBGL_CHECK_ERROR(gl::GetProgramBinary(program, binaryLength, nullptr, &binaryFormat, binary.get()));

            Log::Error(Event::OpenGL, "glGetProgramBinary(%u, %u, nullptr, %u, %u)", program, binaryLength, binaryFormat, binary.get());

            try {
                // Write the binary to a file
                std::ofstream binaryFile(binaryFileName, std::ios::out | std::ios::trunc | std::ios::binary);
                binaryFile.exceptions(std::ofstream::failbit | std::ofstream::badbit | std::ofstream::eofbit);

                binaryFile.write(reinterpret_cast<char *>(&binaryLength), sizeof(binaryLength));
                binaryFile.write(reinterpret_cast<char *>(&binaryFormat), sizeof(binaryFormat));
                binaryFile.write(binary.get(), binaryLength);

            } catch(std::exception& e) {
                Log::Error(Event::Shader, "Saving binary shader failed!");

                // Delete the bad file
                std::remove(binaryFileName.c_str());
            }
        }
    }

    if (program) {
        MBGL_CHECK_ERROR(glDeleteProgram(program));
        program = 0;
        valid = false;
    }
}<|MERGE_RESOLUTION|>--- conflicted
+++ resolved
@@ -36,35 +36,6 @@
             binaryFile.read(reinterpret_cast<char *>(&binaryLength), sizeof(binaryLength));
             binaryFile.read(reinterpret_cast<char *>(&binaryFormat), sizeof(binaryFormat));
 
-<<<<<<< HEAD
-        GLint numBinaryFormats;
-        MBGL_CHECK_ERROR(glGetIntegerv(GL_NUM_PROGRAM_BINARY_FORMATS, &numBinaryFormats));
-
-        std::unique_ptr<GLenum[]> validBinaryFormats = mbgl::util::make_unique<GLenum[]>(numBinaryFormats);
-        MBGL_CHECK_ERROR(glGetIntegerv(GL_PROGRAM_BINARY_FORMATS, reinterpret_cast<GLint *>(validBinaryFormats.get())));
-
-        bool validBinaryFormat = false;
-        for (GLint i = 0; i < numBinaryFormats; i++) {
-            if (validBinaryFormats[i] == binaryFormat) {
-                validBinaryFormat = true;
-            }
-        }
-        if (!validBinaryFormat) {
-            Log::Error(Event::OpenGL, "Trying load program binary with an invalid binaryFormat!");
-        }
-
-        if (binaryLength == 0) {
-            Log::Error(Event::OpenGL, "Trying load program binary with a zero length binary!");
-        }
-
-        if (validBinaryFormat && (binaryLength != 0)) {
-
-            std::unique_ptr<char[]> binary = mbgl::util::make_unique<char[]>(binaryLength);
-            binaryFile.read(binary.get(), binaryLength);
-            binaryFile.close();
-
-            Log::Error(Event::OpenGL, "glProgramBinary(%u, %u, %u, %u)", program, binaryFormat, binary.get(), binaryLength);
-=======
             GLint numBinaryFormats;
             MBGL_CHECK_ERROR(glGetIntegerv(GL_NUM_PROGRAM_BINARY_FORMATS, &numBinaryFormats));
 
@@ -88,7 +59,6 @@
             std::unique_ptr<char[]> binary = mbgl::util::make_unique<char[]>(binaryLength);
             binaryFile.read(binary.get(), binaryLength);
 
->>>>>>> e6c8be83
             MBGL_CHECK_ERROR(gl::ProgramBinary(program, binaryFormat, binary.get(), binaryLength));
 
             // Check if the binary was valid
@@ -97,14 +67,8 @@
             if (status == GL_TRUE) {
                 skipCompile = true;
             }
-<<<<<<< HEAD
-        } else {
-            binaryFile.close();
-=======
-
         } catch(std::exception& e) {
             Log::Error(Event::Shader, "Loading binary shader failed!");
->>>>>>> e6c8be83
 
             // Delete the bad file
             std::remove(binaryFileName.c_str());
