'use strict';

var Actor = require('../util/actor');
var WorkerTile = require('./worker_tile');
var util = require('../util/util');
var ajax = require('../util/ajax');
var vt = require('vector-tile');
var Protobuf = require('pbf');
var TileCoord = require('./tile_coord');

var geojsonvt = require('geojson-vt');
var GeoJSONWrapper = require('./geojson_wrapper');

module.exports = Worker;

function Worker(self) {
    this.self = self;
    this.actor = new Actor(self, this);
    this.loading = {};
    this.loaded = {};
    this.layers = [];
    this.geoJSONIndexes = {};
}

util.extend(Worker.prototype, {
    'set layers': function(layers) {
        this.layers = layers;
    },

    'load tile': function(params, callback) {
        var source = params.source,
            uid = params.uid;

        if (!this.loading[source])
            this.loading[source] = {};

<<<<<<< HEAD
        var xhr = ajax.getArrayBuffer(params.url, done.bind(this));

        var tile = this.loading[source][id] = new WorkerTile(
            params.id, params.zoom, params.maxZoom,
            params.tileSize, params.source, params.overscaling, params.angle, xhr, params.collisionDebug);

        function done(err, data) {
            delete this.loading[source][id];

            if (err) return callback(err);

=======
        this.loading[source][uid] = ajax.getArrayBuffer(params.url, function(err, data) {
            delete this.loading[source][uid];

            if (err) return callback(err);

            var tile = new WorkerTile(params);
>>>>>>> 794c1eb3
            tile.data = new vt.VectorTile(new Protobuf(new Uint8Array(data)));
            tile.parse(tile.data, this.layers, this.actor, callback);

            this.loaded[source] = this.loaded[source] || {};
<<<<<<< HEAD
            this.loaded[source][id] = tile;
        }
=======
            this.loaded[source][uid] = tile;
        }.bind(this));
>>>>>>> 794c1eb3
    },

    'reload tile': function(params, callback) {
        var loaded = this.loaded[params.source],
            uid = params.uid;
        if (loaded && loaded[uid]) {
            var tile = loaded[uid];
            tile.parse(tile.data, this.layers, this.actor, callback);
        }
    },

    'abort tile': function(params) {
<<<<<<< HEAD
        var source = this.loading[params.source];
        if (source && source[params.id]) {
            source[params.id].xhr.abort();
            delete source[params.id];
=======
        var loading = this.loading[params.source],
            uid = params.uid;
        if (loading && loading[uid]) {
            loading[uid].abort();
            delete loading[uid];
>>>>>>> 794c1eb3
        }
    },

    'remove tile': function(params) {
        var loaded = this.loaded[params.source],
            uid = params.uid;
        if (loaded && loaded[uid]) {
            delete loaded[uid];
        }
    },

    'redo placement': function(params, callback) {
        var source = params.source,
            id = params.id;


        if (this.loaded[source] && this.loaded[source][id]) {
            var tile = this.loaded[source][id];
            var result = tile.redoPlacement(params.angle, params.collisionDebug);

            if (result.result) {
                callback(null, result.result, result.transferables);
            }

        } else if (this.loading[source] && this.loading[source][id]) {
            this.loading[source][id].angle = params.angle;
        }
    },

    'parse geojson': function(params, callback) {
        var indexData = function(err, data) {
            if (err) return callback(err);
            this.geoJSONIndexes[params.source] = geojsonvt(data, {baseZoom: params.maxZoom});
            callback(null);
        }.bind(this);

        // TODO accept params.url for urls instead
        if (typeof params.data === 'string') ajax.getJSON(params.data, indexData);
        else indexData(null, params.data);
    },

    'load geojson tile': function(params, callback) {
        var source = params.source,
            coord = TileCoord.fromID(params.id);

        // console.time('tile ' + coord.z + ' ' + coord.x + ' ' + coord.y);

        var geoJSONTile = this.geoJSONIndexes[source].getTile(coord.z, coord.x, coord.y);

        // console.timeEnd('tile ' + coord.z + ' ' + coord.x + ' ' + coord.y);

        // if (!geoJSONTile) console.log('not found', this.geoJSONIndexes[source], coord);

        if (!geoJSONTile) return callback(null, null); // nothing in the given tile

<<<<<<< HEAD
        var tile = new WorkerTile(id, params.zoom, params.maxZoom, params.tileSize, source, params.overscaling, params.angle, undefined, params.collisionDebug);
=======
        var tile = new WorkerTile(params);
>>>>>>> 794c1eb3
        tile.parse(new GeoJSONWrapper(geoJSONTile.features), this.layers, this.actor, callback);

        this.loaded[source] = this.loaded[source] || {};
        this.loaded[source][params.uid] = tile;
    },

    'query features': function(params, callback) {
        var tile = this.loaded[params.source] && this.loaded[params.source][params.uid];
        if (tile) {
            tile.featureTree.query(params, callback);
        } else {
            callback(null, []);
        }
    }
});<|MERGE_RESOLUTION|>--- conflicted
+++ resolved
@@ -17,6 +17,7 @@
     this.self = self;
     this.actor = new Actor(self, this);
     this.loading = {};
+
     this.loaded = {};
     this.layers = [];
     this.geoJSONIndexes = {};
@@ -34,37 +35,22 @@
         if (!this.loading[source])
             this.loading[source] = {};
 
-<<<<<<< HEAD
-        var xhr = ajax.getArrayBuffer(params.url, done.bind(this));
 
-        var tile = this.loading[source][id] = new WorkerTile(
-            params.id, params.zoom, params.maxZoom,
-            params.tileSize, params.source, params.overscaling, params.angle, xhr, params.collisionDebug);
+        var tile = this.loading[source][uid] = new WorkerTile(params);
+
+        tile.xhr = ajax.getArrayBuffer(params.url, done.bind(this));
 
         function done(err, data) {
-            delete this.loading[source][id];
-
-            if (err) return callback(err);
-
-=======
-        this.loading[source][uid] = ajax.getArrayBuffer(params.url, function(err, data) {
             delete this.loading[source][uid];
 
             if (err) return callback(err);
 
-            var tile = new WorkerTile(params);
->>>>>>> 794c1eb3
             tile.data = new vt.VectorTile(new Protobuf(new Uint8Array(data)));
             tile.parse(tile.data, this.layers, this.actor, callback);
 
             this.loaded[source] = this.loaded[source] || {};
-<<<<<<< HEAD
-            this.loaded[source][id] = tile;
+            this.loaded[source][uid] = tile;
         }
-=======
-            this.loaded[source][uid] = tile;
-        }.bind(this));
->>>>>>> 794c1eb3
     },
 
     'reload tile': function(params, callback) {
@@ -77,18 +63,11 @@
     },
 
     'abort tile': function(params) {
-<<<<<<< HEAD
-        var source = this.loading[params.source];
-        if (source && source[params.id]) {
-            source[params.id].xhr.abort();
-            delete source[params.id];
-=======
         var loading = this.loading[params.source],
             uid = params.uid;
         if (loading && loading[uid]) {
-            loading[uid].abort();
+            loading[uid].xhr.abort();
             delete loading[uid];
->>>>>>> 794c1eb3
         }
     },
 
@@ -144,11 +123,7 @@
 
         if (!geoJSONTile) return callback(null, null); // nothing in the given tile
 
-<<<<<<< HEAD
-        var tile = new WorkerTile(id, params.zoom, params.maxZoom, params.tileSize, source, params.overscaling, params.angle, undefined, params.collisionDebug);
-=======
         var tile = new WorkerTile(params);
->>>>>>> 794c1eb3
         tile.parse(new GeoJSONWrapper(geoJSONTile.features), this.layers, this.actor, callback);
 
         this.loaded[source] = this.loaded[source] || {};
